import json
import logging
import os.path
from typing import List, Generator, Dict

import grpc

from pyzeebe.grpc_internals.zeebe_pb2 import *
from pyzeebe.grpc_internals.zeebe_pb2_grpc import GatewayStub
from pyzeebe.task.task_context import TaskContext


<<<<<<< HEAD
class ZeebeAdapter(object):
    def __init__(self, hostname: str = 'localhost', port: int = 26500, channel: grpc.Channel = None):
        self._connection_uri = f'{hostname or "localhost"}:{port or 26500}' or os.getenv('ZEEBE_ADDRESS')

        if channel:
            self._channel = channel
        else:
=======
class ZeebeAdapter:
    def __init__(self, hostname: str = None, port: int = None, channel: grpc.Channel = None, **kwargs):
        self._connection_uri = f'{hostname}:{port}' or os.getenv('ZEEBE_ADDRESS') or 'localhost:26500'
        if channel:
            self._channel = channel
        else:
            if hostname or port:
                self._connection_uri = f'{hostname or "localhost"}:{port or 26500}'
            else:
                self._connection_uri = os.getenv('ZEEBE_ADDRESS') or 'localhost:26500'
>>>>>>> 61bf6a1e
            self._channel = grpc.insecure_channel(self._connection_uri)

        self.connected = False
        self.retrying_connection = True
        self._channel.subscribe(self._check_connectivity, try_to_connect=True)
        self.gateway_stub = GatewayStub(self._channel)

    def _check_connectivity(self, value: grpc.ChannelConnectivity) -> None:
        logging.debug(f'Grpc channel connectivity changed to: {value}')
        if value in [grpc.ChannelConnectivity.READY, grpc.ChannelConnectivity.IDLE]:
            logging.debug('Connected to Zeebe')
            self.connected = True
            self.retrying_connection = False
        elif value in [grpc.ChannelConnectivity.CONNECTING, grpc.ChannelConnectivity.TRANSIENT_FAILURE]:
            logging.warning('No connection to Zeebe, recoverable. Reconnecting...')
            self.connected = False
            self.retrying_connection = True
        elif value == grpc.ChannelConnectivity.SHUTDOWN:
            logging.error('Failed to establish connection to Zeebe. Non recoverable')
            self.connected = False
            self.retrying_connection = False
            raise ConnectionAbortedError(f'Lost connection to {self._connection_uri}')

    def activate_jobs(self, task_type: str, worker: str, timeout: int, max_jobs_to_activate: int,
                      variables_to_fetch: List[str], request_timeout: int) -> Generator[TaskContext, None, None]:
        for response in self.gateway_stub.ActivateJobs(
                ActivateJobsRequest(type=task_type, worker=worker, timeout=timeout,
                                    maxJobsToActivate=max_jobs_to_activate,
                                    fetchVariable=variables_to_fetch, requestTimeout=request_timeout)):
            for job in response.jobs:
                context = self._create_task_context_from_job(job)
                logging.debug(f'Got job: {context} from zeebe')
                yield context

    @staticmethod
    def _create_task_context_from_job(job) -> TaskContext:
        return TaskContext(key=job.key, _type=job.type,
                           workflow_instance_key=job.workflowInstanceKey,
                           bpmn_process_id=job.bpmnProcessId,
                           workflow_definition_version=job.workflowDefinitionVersion,
                           workflow_key=job.workflowKey,
                           element_id=job.elementId,
                           element_instance_key=job.elementInstanceKey,
                           custom_headers=json.loads(job.customHeaders),
                           worker=job.worker,
                           retries=job.retries,
                           deadline=job.deadline,
                           variables=json.loads(job.variables))

    def complete_job(self, job_key: int, variables: Dict) -> CompleteJobResponse:
        return self.gateway_stub.CompleteJob(CompleteJobRequest(jobKey=job_key, variables=json.dumps(variables)))

    def fail_job(self, job_key: int, message: str) -> FailJobResponse:
        return self.gateway_stub.FailJob(FailJobRequest(jobKey=job_key, errorMessage=message))

    def throw_error(self, job_key: int, message: str) -> ThrowErrorResponse:
        return self.gateway_stub.ThrowError(
            ThrowErrorRequest(jobKey=job_key, errorMessage=message))

    def create_workflow_instance(self, bpmn_process_id: str, version: int, variables: Dict) -> int:
        response = self.gateway_stub.CreateWorkflowInstance(
            CreateWorkflowInstanceRequest(bpmnProcessId=bpmn_process_id, version=version,
                                          variables=json.dumps(variables)))
        return response.workflowInstanceKey

    def create_workflow_instance_with_result(self, bpmn_process_id: str, version: int, variables: Dict,
                                             timeout: int, variables_to_fetch) -> Dict:
        response = self.gateway_stub.CreateWorkflowInstanceWithResult(
            CreateWorkflowInstanceWithResultRequest(
                request=CreateWorkflowInstanceRequest(bpmnProcessId=bpmn_process_id, version=version,
                                                      variables=json.dumps(variables)),
                requestTimeout=timeout, fetchVariables=variables_to_fetch))
        return json.loads(response.variables)

    def cancel_workflow_instance(self, workflow_instance_key: int) -> CancelWorkflowInstanceResponse:
        return self.gateway_stub.CancelWorkflowInstance(
            CancelWorkflowInstanceRequest(workflowInstanceKey=workflow_instance_key))

    def publish_message(self, name: str, correlation_key: str, time_to_live_in_milliseconds: int,
                        variables: Dict) -> PublishMessageResponse:
        return self.gateway_stub.PublishMessage(
            PublishMessageRequest(name=name, correlationKey=correlation_key, timeToLive=time_to_live_in_milliseconds,
                                  variables=json.dumps(variables)))

    def deploy_workflow(self, *workflow_file_path: str) -> DeployWorkflowResponse:
        return self.gateway_stub.DeployWorkflow(
            DeployWorkflowRequest(workflows=map(self._get_workflow_request_object, workflow_file_path)))

    @staticmethod
    def _get_workflow_request_object(workflow_file_path: str) -> WorkflowRequestObject:
        with open(workflow_file_path, mode='rb') as workflow_file:
            return WorkflowRequestObject(name=os.path.split(workflow_file_path)[-1],
                                         definition=workflow_file.read())<|MERGE_RESOLUTION|>--- conflicted
+++ resolved
@@ -10,15 +10,6 @@
 from pyzeebe.task.task_context import TaskContext
 
 
-<<<<<<< HEAD
-class ZeebeAdapter(object):
-    def __init__(self, hostname: str = 'localhost', port: int = 26500, channel: grpc.Channel = None):
-        self._connection_uri = f'{hostname or "localhost"}:{port or 26500}' or os.getenv('ZEEBE_ADDRESS')
-
-        if channel:
-            self._channel = channel
-        else:
-=======
 class ZeebeAdapter:
     def __init__(self, hostname: str = None, port: int = None, channel: grpc.Channel = None, **kwargs):
         self._connection_uri = f'{hostname}:{port}' or os.getenv('ZEEBE_ADDRESS') or 'localhost:26500'
@@ -29,7 +20,6 @@
                 self._connection_uri = f'{hostname or "localhost"}:{port or 26500}'
             else:
                 self._connection_uri = os.getenv('ZEEBE_ADDRESS') or 'localhost:26500'
->>>>>>> 61bf6a1e
             self._channel = grpc.insecure_channel(self._connection_uri)
 
         self.connected = False
@@ -89,7 +79,7 @@
         return self.gateway_stub.ThrowError(
             ThrowErrorRequest(jobKey=job_key, errorMessage=message))
 
-    def create_workflow_instance(self, bpmn_process_id: str, version: int, variables: Dict) -> int:
+    def create_workflow_instance(self, bpmn_process_id: str, version: int, variables: Dict) -> str:
         response = self.gateway_stub.CreateWorkflowInstance(
             CreateWorkflowInstanceRequest(bpmnProcessId=bpmn_process_id, version=version,
                                           variables=json.dumps(variables)))
@@ -104,10 +94,6 @@
                 requestTimeout=timeout, fetchVariables=variables_to_fetch))
         return json.loads(response.variables)
 
-    def cancel_workflow_instance(self, workflow_instance_key: int) -> CancelWorkflowInstanceResponse:
-        return self.gateway_stub.CancelWorkflowInstance(
-            CancelWorkflowInstanceRequest(workflowInstanceKey=workflow_instance_key))
-
     def publish_message(self, name: str, correlation_key: str, time_to_live_in_milliseconds: int,
                         variables: Dict) -> PublishMessageResponse:
         return self.gateway_stub.PublishMessage(
@@ -120,6 +106,5 @@
 
     @staticmethod
     def _get_workflow_request_object(workflow_file_path: str) -> WorkflowRequestObject:
-        with open(workflow_file_path, mode='rb') as workflow_file:
-            return WorkflowRequestObject(name=os.path.split(workflow_file_path)[-1],
-                                         definition=workflow_file.read())+        return WorkflowRequestObject(name=os.path.split(workflow_file_path)[-1],
+                                     definition=open(workflow_file_path).read())