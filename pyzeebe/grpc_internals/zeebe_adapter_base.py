import logging
from typing import NoReturn

import grpc
from zeebe_grpc.gateway_pb2_grpc import GatewayStub

from pyzeebe.errors import (
    UnknownGrpcStatusCodeError,
    ZeebeBackPressureError,
    ZeebeGatewayUnavailableError,
    ZeebeInternalError,
    ZeebeDeadlineExceeded,
)
from pyzeebe.errors.pyzeebe_errors import PyZeebeError
from pyzeebe.grpc_internals.grpc_utils import is_error_status

logger = logging.getLogger(__name__)


class ZeebeAdapterBase:
    def __init__(self, grpc_channel: grpc.aio.Channel, max_connection_retries: int = -1):
        self._channel = grpc_channel
        self._gateway_stub = GatewayStub(grpc_channel)
        self.connected = True
        self.retrying_connection = False
        self._max_connection_retries = max_connection_retries
        self._current_connection_retries = 0

    def _should_retry(self) -> bool:
        return self._max_connection_retries == -1 or self._current_connection_retries < self._max_connection_retries

    async def _handle_grpc_error(self, grpc_error: grpc.aio.AioRpcError) -> NoReturn:
        try:
            pyzeebe_error = _create_pyzeebe_error_from_grpc_error(grpc_error)
            raise pyzeebe_error
        except (ZeebeGatewayUnavailableError, ZeebeInternalError, ZeebeDeadlineExceeded):
            self._current_connection_retries += 1
            if not self._should_retry():
                await self._close()
            raise

    async def _close(self) -> None:
        try:
            await self._channel.close()
        except Exception as exception:
            logger.exception("Failed to close channel, %s exception was raised", type(exception).__name__)


def _create_pyzeebe_error_from_grpc_error(grpc_error: grpc.aio.AioRpcError) -> PyZeebeError:
    if is_error_status(grpc_error, grpc.StatusCode.RESOURCE_EXHAUSTED):
        return ZeebeBackPressureError()
    if is_error_status(grpc_error, grpc.StatusCode.UNAVAILABLE, grpc.StatusCode.CANCELLED):
        return ZeebeGatewayUnavailableError()
    if is_error_status(grpc_error, grpc.StatusCode.INTERNAL):
        return ZeebeInternalError()
<<<<<<< HEAD
    elif is_error_status(grpc_error, grpc.StatusCode.DEADLINE_EXCEEDED):
        return ZeebeDeadlineExceeded()
    return UnkownGrpcStatusCodeError(grpc_error)
=======
    return UnknownGrpcStatusCodeError(grpc_error)
>>>>>>> 0dff2a06
<|MERGE_RESOLUTION|>--- conflicted
+++ resolved
@@ -53,10 +53,6 @@
         return ZeebeGatewayUnavailableError()
     if is_error_status(grpc_error, grpc.StatusCode.INTERNAL):
         return ZeebeInternalError()
-<<<<<<< HEAD
     elif is_error_status(grpc_error, grpc.StatusCode.DEADLINE_EXCEEDED):
         return ZeebeDeadlineExceeded()
-    return UnkownGrpcStatusCodeError(grpc_error)
-=======
-    return UnknownGrpcStatusCodeError(grpc_error)
->>>>>>> 0dff2a06
+    return UnknownGrpcStatusCodeError(grpc_error)