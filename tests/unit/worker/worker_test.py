from random import randint
from unittest.mock import patch
from uuid import uuid4

import pytest

from pyzeebe.common.exceptions import TaskNotFound
from pyzeebe.job.job import Job
from pyzeebe.task.task import Task
from pyzeebe.worker.worker import ZeebeWorker
from tests.unit.utils.gateway_mock import GatewayMock
from tests.unit.utils.random_utils import random_task_context

zeebe_worker: ZeebeWorker
task: Task


def decorator(context: Job) -> Job:
    return context


<<<<<<< HEAD
def failing_decorator(context: Job) -> Job:
    raise Exception()


=======
>>>>>>> b5371648
@pytest.fixture(scope="module")
def grpc_add_to_server():
    from pyzeebe.grpc_internals.zeebe_pb2_grpc import add_GatewayServicer_to_server
    return add_GatewayServicer_to_server


@pytest.fixture(scope="module")
def grpc_servicer():
    return GatewayMock()


@pytest.fixture(scope="module")
def grpc_stub_cls(grpc_channel):
    from pyzeebe.grpc_internals.zeebe_pb2_grpc import GatewayStub
    return GatewayStub


@pytest.fixture(autouse=True)
def run_around_tests():
    global zeebe_worker, task
    task = Task(str(uuid4()), lambda x: {"x": x}, lambda x, y, z: x)
    zeebe_worker = ZeebeWorker()
    yield
    zeebe_worker = ZeebeWorker()
    task = Task(str(uuid4()), lambda x: {"x": x}, lambda x, y, z: x)


def test_add_task():
    zeebe_worker.add_task(task)
    assert len(zeebe_worker.tasks) == 1
    assert zeebe_worker.get_task(task.type).handler is not None

    variable = str(uuid4())
    assert task.inner_function(variable) == {"x": variable}

    assert callable(task.handler)
    context = random_task_context(task)
    context.variables = {"x": str(uuid4())}
    with patch("pyzeebe.grpc_internals.zeebe_adapter.ZeebeAdapter.complete_job") as mock:
        assert isinstance(task.handler(context), Job)
        mock.assert_called_with(job_key=context.key, variables=context.variables)


def test_before_task_decorator_called():
    with patch("tests.unit.worker.worker_test.decorator") as mock:
        context = random_task_context(task)
        context.variables = {"x": str(uuid4())}

        mock.return_value = context

        task.before(decorator)
        zeebe_worker.add_task(task)
        with patch("pyzeebe.grpc_internals.zeebe_adapter.ZeebeAdapter.complete_job") as grpc_mock:
            assert isinstance(task.handler(context), Job)
            grpc_mock.assert_called_with(job_key=context.key, variables=context.variables)
        mock.assert_called_with(context)


def test_after_task_decorator_called():
    with patch("tests.unit.worker.worker_test.decorator") as mock:
        context = random_task_context(task)
        context.variables = {"x": str(uuid4())}

        mock.return_value = context

        task.after(decorator)
        zeebe_worker.add_task(task)

        with patch("pyzeebe.grpc_internals.zeebe_adapter.ZeebeAdapter.complete_job") as grpc_mock:
            assert isinstance(task.handler(context), Job)
            grpc_mock.assert_called_with(job_key=context.key, variables=context.variables)
        mock.assert_called_with(context)


def test_decorator_failed():
    context = random_task_context(task)

<<<<<<< HEAD
    zeebe_worker.before(failing_decorator)
    zeebe_worker.after(failing_decorator)
    zeebe_worker.add_task(task)
    with patch("pyzeebe.grpc_internals.zeebe_adapter.ZeebeAdapter.complete_job") as grpc_mock:
        assert isinstance(task.handler(context), Job)
        grpc_mock.assert_called_with(job_key=context.key, variables=context.variables)
=======
    with patch("tests.unit.worker.worker_test.decorator") as decorator_mock:
        decorator_mock.side_effect = Exception()
        zeebe_worker.before(decorator)
        zeebe_worker.after(decorator)
        zeebe_worker.add_task(task)

        assert isinstance(task.handler(context), TaskContext)
        assert decorator_mock.call_count == 2
>>>>>>> b5371648


def test_task_exception_handler_called():
    def task_handler(x):
        raise Exception()

    def exception_handler(e, context, status_setter):
        pass

    context = random_task_context(task)
    context.variables = {"x": str(uuid4())}

    task.inner_function = task_handler
    task.exception_handler = exception_handler

    with patch("tests.unit.worker.worker_test.task.exception_handler") as mock:
        zeebe_worker.add_task(task)
        task.handler(context)
        mock.assert_called()


def test_remove_task():
    zeebe_worker.add_task(task)
    assert zeebe_worker.remove_task(task.type) is not None
    assert task not in zeebe_worker.tasks


def test_remove_task_from_many():
    zeebe_worker.add_task(task)

    for i in range(0, randint(0, 100)):
        zeebe_worker.add_task(Task(str(uuid4()), lambda x: x, lambda x: x))
    assert zeebe_worker.remove_task(task.type) is not None
    assert task not in zeebe_worker.tasks


def test_remove_fake_task():
    with pytest.raises(TaskNotFound):
        zeebe_worker.remove_task(str(uuid4()))


def test_get_fake_task():
    with pytest.raises(TaskNotFound):
        zeebe_worker.get_task(str(uuid4()))


def test_get_task():
    zeebe_worker.add_task(task)
    found_task = zeebe_worker.get_task(task.type)
    assert isinstance(found_task, Task)
    assert found_task == task


def test_get_task_index():
    zeebe_worker.add_task(task)
    index = zeebe_worker._get_task_index(task.type)
    assert isinstance(index, int)
    assert zeebe_worker.tasks[index] == task


def test_get_task_and_index():
    zeebe_worker.add_task(task)
    found_task, index = zeebe_worker._get_task_and_index(task.type)
    assert isinstance(index, int)
    assert zeebe_worker.tasks[index] == task
    assert isinstance(found_task, Task)
    assert found_task == task


def test_add_before_decorator():
    zeebe_worker.before(decorator)
    assert len(zeebe_worker._before) == 1
    assert decorator in zeebe_worker._before


def test_add_after_decorator():
    zeebe_worker.after(decorator)
    assert len(zeebe_worker._after) == 1
    assert decorator in zeebe_worker._after


def test_add_constructor_before_decorator():
    zeebe_worker = ZeebeWorker(before=[decorator])
    assert len(zeebe_worker._before) == 1
    assert decorator in zeebe_worker._before


def test_add_constructor_after_decorator():
    zeebe_worker = ZeebeWorker(after=[decorator])
    assert len(zeebe_worker._after) == 1
    assert decorator in zeebe_worker._after


def test_create_before_decorator_runner():
    task.before(decorator)
    context = random_task_context(task)
    context.variables = {"x": str(uuid4())}
    decorators = zeebe_worker._create_before_decorator_runner(task)
    assert isinstance(decorators(context), Job)


def test_handle_one_job():
    context = random_task_context(task)

    with patch("pyzeebe.worker.worker.ZeebeWorker._get_task_contexts") as get_jobs_mock:
        get_jobs_mock.return_value = [context]
        with patch("tests.unit.worker.worker_test.task.handler") as task_handler_mock:
            task_handler_mock.return_value = {"x": str(uuid4())}
            zeebe_worker._handle_task_contexts(task)
            task_handler_mock.assert_called_with(context)


def test_handle_no_job():
    context = random_task_context(task)

    with patch("pyzeebe.worker.worker.ZeebeWorker._get_task_contexts") as get_jobs_mock:
        get_jobs_mock.return_value = []
        with patch("tests.unit.worker.worker_test.task.handler") as task_handler_mock:
            task_handler_mock.return_value = {"x": str(uuid4())}
            zeebe_worker._handle_task_contexts(task)
            with pytest.raises(AssertionError):
                task_handler_mock.assert_called_with(context)


def test_handle_many_jobs():
    context = random_task_context(task)

    with patch("pyzeebe.worker.worker.ZeebeWorker._get_task_contexts") as get_jobs_mock:
        get_jobs_mock.return_value = [context]
        with patch("tests.unit.worker.worker_test.task.handler") as task_handler_mock:
            task_handler_mock.return_value = {"x": str(uuid4())}
            zeebe_worker._handle_task_contexts(task)
            task_handler_mock.assert_called_with(context)


def test_stop_worker():
    zeebe_worker.work()
    zeebe_worker.stop()<|MERGE_RESOLUTION|>--- conflicted
+++ resolved
@@ -19,13 +19,6 @@
     return context
 
 
-<<<<<<< HEAD
-def failing_decorator(context: Job) -> Job:
-    raise Exception()
-
-
-=======
->>>>>>> b5371648
 @pytest.fixture(scope="module")
 def grpc_add_to_server():
     from pyzeebe.grpc_internals.zeebe_pb2_grpc import add_GatewayServicer_to_server
@@ -103,23 +96,14 @@
 def test_decorator_failed():
     context = random_task_context(task)
 
-<<<<<<< HEAD
-    zeebe_worker.before(failing_decorator)
-    zeebe_worker.after(failing_decorator)
-    zeebe_worker.add_task(task)
-    with patch("pyzeebe.grpc_internals.zeebe_adapter.ZeebeAdapter.complete_job") as grpc_mock:
-        assert isinstance(task.handler(context), Job)
-        grpc_mock.assert_called_with(job_key=context.key, variables=context.variables)
-=======
     with patch("tests.unit.worker.worker_test.decorator") as decorator_mock:
         decorator_mock.side_effect = Exception()
         zeebe_worker.before(decorator)
         zeebe_worker.after(decorator)
         zeebe_worker.add_task(task)
 
-        assert isinstance(task.handler(context), TaskContext)
+        assert isinstance(task.handler(context), Job)
         assert decorator_mock.call_count == 2
->>>>>>> b5371648
 
 
 def test_task_exception_handler_called():
